// Copyright (c) Microsoft Corporation. All rights reserved.
// Licensed under the MIT license.

#include <cstring>
#include <sys/ioctl.h>
#include <linux/fs.h>
#include <errno.h>
#include <fcntl.h>
#include <libgen.h>
#include <stdio.h>
#include <time.h>
#include <sys/uio.h>
#include "file_linux.h"

namespace fishstore {
namespace environment {

#ifdef _DEBUG
#define DCHECK_ALIGNMENT(o, l, b) \
do { \
  assert(reinterpret_cast<uintptr_t>(b) % device_alignment() == 0); \
  assert((o) % device_alignment() == 0); \
  assert((l) % device_alignment() == 0); \
} while (0)
#else
#define DCHECK_ALIGNMENT(o, l, b) do {} while(0)
#endif

Status File::Open(int flags, FileCreateDisposition create_disposition, bool* exists) {
  if(exists) {
    *exists = false;
  }

  int create_flags = GetCreateDisposition(create_disposition);

  /// Always unbuffered (O_DIRECT).
  fd_ = ::open(filename_.c_str(), flags | O_RDWR | O_DIRECT | create_flags, S_IRUSR | S_IWUSR);

  if(exists) {
    // Let the caller know whether the file we tried to open or create (already) exists.
    if(create_disposition == FileCreateDisposition::CreateOrTruncate ||
        create_disposition == FileCreateDisposition::OpenOrCreate) {
      *exists = (errno == EEXIST);
    } else if(create_disposition == FileCreateDisposition::OpenExisting) {
      *exists = (errno != ENOENT);
      if(!*exists) {
        // The file doesn't exist. Don't return an error, since the caller is expecting this case.
        return Status::Ok;
      }
    }
  }
  if(fd_ == -1) {
    int error = errno;
    return Status::IOError;
  }

  Status result = GetDeviceAlignment();
  if(result != Status::Ok) {
    Close();
  }
  owner_ = true;
  return result;
}

Status File::Close() {
  if(fd_ != -1) {
    int result = ::close(fd_);
    fd_ = -1;
    if(result == -1) {
      int error = errno;
      return Status::IOError;
    }
  }
  owner_ = false;
  return Status::Ok;
}

Status File::Delete() {
  int result = ::remove(filename_.c_str());
  if(result == -1) {
    int error = errno;
    return Status::IOError;
  }
  return Status::Ok;
}

Status File::GetDeviceAlignment() {
  // For now, just hardcode 512-byte alignment.
  device_alignment_ = 512;
  return Status::Ok;
}

int File::GetCreateDisposition(FileCreateDisposition create_disposition) {
  switch(create_disposition) {
  case FileCreateDisposition::CreateOrTruncate:
    return O_CREAT | O_TRUNC;
  case FileCreateDisposition::OpenOrCreate:
    return O_CREAT;
  case FileCreateDisposition::OpenExisting:
    return 0;
  default:
    assert(false);
    return 0; // not reached
  }
}

void QueueIoHandler::IoCompletionCallback(io_context_t ctx, struct iocb* iocb, long res,
    long res2) {
  auto callback_context = make_context_unique_ptr<IoCallbackContext>(
                            reinterpret_cast<IoCallbackContext*>(iocb));
  size_t bytes_transferred;
  Status return_status;
  if(res < 0) {
    return_status = Status::IOError;
    bytes_transferred = 0;
  } else {
    return_status = Status::Ok;
    bytes_transferred = res;
  }
  callback_context->callback(callback_context->caller_context, return_status, bytes_transferred);
}

bool QueueIoHandler::TryComplete() {
  struct timespec timeout;
  std::memset(&timeout, 0, sizeof(timeout));
  struct io_event events[1];
  int result = ::io_getevents(io_object_, 1, 1, events, &timeout);
  if(result == 1) {
    io_callback_t callback = reinterpret_cast<io_callback_t>(events[0].data);
    callback(io_object_, events[0].obj, events[0].res, events[0].res2);
    return true;
  } else {
    return false;
  }
}

Status QueueFile::Open(FileCreateDisposition create_disposition, const FileOptions& options,
                       QueueIoHandler* handler, bool* exists) {
  int flags = 0;
  if(options.unbuffered) {
    flags |= O_DIRECT;
  }
  RETURN_NOT_OK(File::Open(flags, create_disposition, exists));
  if(exists && !*exists) {
    return Status::Ok;
  }

  io_object_ = handler->io_object();
  return Status::Ok;
}

Status QueueFile::Read(size_t offset, uint32_t length, uint8_t* buffer,
                       IAsyncContext& context, AsyncIOCallback callback) const {
  DCHECK_ALIGNMENT(offset, length, buffer);
#ifdef IO_STATISTICS
  ++read_count_;
  bytes_read_ += length;
#endif
  return const_cast<QueueFile*>(this)->ScheduleOperation(FileOperationType::Read, buffer,
         offset, length, context, callback);
}

Status QueueFile::Write(size_t offset, uint32_t length, const uint8_t* buffer,
                        IAsyncContext& context, AsyncIOCallback callback) {
  DCHECK_ALIGNMENT(offset, length, buffer);
#ifdef IO_STATISTICS
  bytes_written_ += length;
#endif
  return ScheduleOperation(FileOperationType::Write, const_cast<uint8_t*>(buffer), offset, length,
                           context, callback);
}

Status QueueFile::ScheduleOperation(FileOperationType operationType, uint8_t* buffer,
                                    size_t offset, uint32_t length, IAsyncContext& context,
                                    AsyncIOCallback callback) {
  auto io_context = alloc_context<QueueIoHandler::IoCallbackContext>(sizeof(
                      QueueIoHandler::IoCallbackContext));
  if(!io_context.get()) return Status::OutOfMemory;

  IAsyncContext* caller_context_copy;
  RETURN_NOT_OK(context.DeepCopy(caller_context_copy));

  new(io_context.get()) QueueIoHandler::IoCallbackContext(operationType, fd_, offset, length,
      buffer, caller_context_copy, callback);

  struct iocb* iocbs[1];
  iocbs[0] = reinterpret_cast<struct iocb*>(io_context.get());

  int result = ::io_submit(io_object_, 1, iocbs);
  if(result != 1) {
    return Status::IOError;
  }

  io_context.release();
  return Status::Ok;
}

bool UringIoHandler::TryComplete() {
  struct io_uring_cqe* cqe = nullptr;
  cq_lock_.Acquire();
  int res = io_uring_peek_cqe(ring_, &cqe);
  if(res == 0 && cqe) {
    int io_res = cqe->res;
    auto *context = reinterpret_cast<UringIoHandler::IoCallbackContext*>(io_uring_cqe_get_data(cqe));
    io_uring_cqe_seen(ring_, cqe);
    cq_lock_.Release();
    Status return_status;
    size_t byte_transferred;
    if (io_res < 0) {
<<<<<<< HEAD
      return_status = Status::IOError;
      byte_transferred = 0;
=======
      // Retry if it is failed.....
      sq_lock_.Acquire();
      struct io_uring_sqe *sqe = io_uring_get_sqe(ring_);
      assert(sqe != 0);
      if (context->is_read_) {
        io_uring_prep_readv(sqe, context->fd_, &context->vec_, 1, context->offset_);
      } else {
        io_uring_prep_writev(sqe, context->fd_, &context->vec_, 1, context->offset_);
      }
      io_uring_sqe_set_data(sqe, context);
      int retry_res = io_uring_submit(ring_);
      assert(retry_res == 1);
      sq_lock_.Release();
      return false;
>>>>>>> be98d511
    } else {
      return_status = Status::Ok;
      byte_transferred = io_res;
    }
    context->callback(context->caller_context, return_status, byte_transferred);
    lss_allocator.Free(context);
    return true;
  } else {
    cq_lock_.Release();
    return false;
  }
}

Status UringFile::Open(FileCreateDisposition create_disposition, const FileOptions& options,
                       UringIoHandler* handler, bool* exists) {
  int flags = 0;
  if(options.unbuffered) {
    flags |= O_DIRECT;
  }
  RETURN_NOT_OK(File::Open(flags, create_disposition, exists));
  if(exists && !*exists) {
    return Status::Ok;
  }

  ring_ = handler->io_uring();
  sq_lock_ = handler->sq_lock();
  return Status::Ok;
}

Status UringFile::Read(size_t offset, uint32_t length, uint8_t* buffer,
                       IAsyncContext& context, AsyncIOCallback callback) const {
  DCHECK_ALIGNMENT(offset, length, buffer);
#ifdef IO_STATISTICS
  ++read_count_;
  bytes_read_ += length;
#endif
  return const_cast<UringFile*>(this)->ScheduleOperation(FileOperationType::Read, buffer,
         offset, length, context, callback);
}

Status UringFile::Write(size_t offset, uint32_t length, const uint8_t* buffer,
                        IAsyncContext& context, AsyncIOCallback callback) {
  DCHECK_ALIGNMENT(offset, length, buffer);
#ifdef IO_STATISTICS
  bytes_written_ += length;
#endif
  return ScheduleOperation(FileOperationType::Write, const_cast<uint8_t*>(buffer), offset, length,
                           context, callback);
}

Status UringFile::ScheduleOperation(FileOperationType operationType, uint8_t* buffer,
                                    size_t offset, uint32_t length, IAsyncContext& context,
                                    AsyncIOCallback callback) {
  auto io_context = alloc_context<UringIoHandler::IoCallbackContext>(sizeof(UringIoHandler::IoCallbackContext));
  if (!io_context.get()) return Status::OutOfMemory;

  IAsyncContext* caller_context_copy;
  RETURN_NOT_OK(context.DeepCopy(caller_context_copy));

  bool is_read = operationType == FileOperationType::Read;
  new(io_context.get()) UringIoHandler::IoCallbackContext(is_read, fd_, buffer, length, offset, caller_context_copy, callback);

  sq_lock_->Acquire();
  struct io_uring_sqe *sqe = io_uring_get_sqe(ring_);
  assert(sqe != 0);

  if (is_read) {
    io_uring_prep_readv(sqe, fd_, &io_context->vec_, 1, offset);
    //io_uring_prep_read(sqe, fd_, buffer, length, offset);
  } else {
    io_uring_prep_writev(sqe, fd_, &io_context->vec_, 1, offset);
    //io_uring_prep_write(sqe, fd_, buffer, length, offset);
  }
  io_uring_sqe_set_data(sqe, io_context.get());

  int res = io_uring_submit(ring_);
  sq_lock_->Release();
  if (res != 1) {
    return Status::IOError;
  }
  
  io_context.release();
  return Status::Ok;
}

#undef DCHECK_ALIGNMENT

}
} // namespace FASTER::environment<|MERGE_RESOLUTION|>--- conflicted
+++ resolved
@@ -207,10 +207,6 @@
     Status return_status;
     size_t byte_transferred;
     if (io_res < 0) {
-<<<<<<< HEAD
-      return_status = Status::IOError;
-      byte_transferred = 0;
-=======
       // Retry if it is failed.....
       sq_lock_.Acquire();
       struct io_uring_sqe *sqe = io_uring_get_sqe(ring_);
@@ -225,7 +221,6 @@
       assert(retry_res == 1);
       sq_lock_.Release();
       return false;
->>>>>>> be98d511
     } else {
       return_status = Status::Ok;
       byte_transferred = io_res;
